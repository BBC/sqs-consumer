<<<<<<< HEAD
import {
  SQSClient,
  Message,
  ChangeMessageVisibilityCommand,
  ChangeMessageVisibilityCommandInput,
  ChangeMessageVisibilityCommandOutput,
  ChangeMessageVisibilityBatchCommand,
  ChangeMessageVisibilityBatchCommandInput,
  ChangeMessageVisibilityBatchCommandOutput,
  DeleteMessageCommand,
  DeleteMessageCommandInput,
  DeleteMessageBatchCommand,
  DeleteMessageBatchCommandInput,
  ReceiveMessageCommand,
  ReceiveMessageCommandInput,
  ReceiveMessageCommandOutput
} from '@aws-sdk/client-sqs';
import { SdkError } from '@aws-sdk/smithy-client';
import * as Debug from 'debug';
=======
import { AWSError } from 'aws-sdk';
import SQS from 'aws-sdk/clients/sqs';
import { PromiseResult } from 'aws-sdk/lib/request';
import Debug from 'debug';
>>>>>>> 43f64617
import { EventEmitter } from 'events';
import { autoBind } from './bind';
import { SQSError, TimeoutError } from './errors';
import fastq from 'fastq';

const debug = Debug('sqs-consumer');

const requiredOptions = [
  'queueUrl',
  // only one of handleMessage / handleMessagesBatch is required
  'handleMessage|handleMessageBatch'
];

interface TimeoutResponse {
  timeout: NodeJS.Timeout;
  pending: Promise<void>;
}

function createTimeout(duration: number): TimeoutResponse[] {
  let timeout;
  const pending = new Promise((_, reject) => {
    timeout = setTimeout((): void => {
      reject(new TimeoutError());
    }, duration);
  });
  return [timeout, pending];
}

function assertOptions(options: ConsumerOptions): void {
  requiredOptions.forEach((option) => {
    const possibilities = option.split('|');
    if (!possibilities.find((p) => options[p])) {
      throw new Error(`Missing SQS consumer option [ ${possibilities.join(' or ')} ].`);
    }
  });

  if (options.batchSize > 10 || options.batchSize < 1) {
    throw new Error('SQS batchSize option must be between 1 and 10.');
  }

  if (options.heartbeatInterval && !(options.heartbeatInterval < options.visibilityTimeout)) {
    throw new Error('heartbeatInterval must be less than visibilityTimeout.');
  }
}

function isConnectionError(err: Error): boolean {
  if (err instanceof SQSError) {
    return (err.statusCode === 403 || err.code === 'CredentialsError' || err.code === 'UnknownEndpoint');
  }
  return false;
}

function toSQSError(err: SdkError, message: string): SQSError {
  const sqsError = new SQSError(message);
  sqsError.code = err.name;
  sqsError.statusCode = err.$metadata?.httpStatusCode;
  sqsError.retryable = err.$retryable?.throttling;
  sqsError.service = err.$service;
  sqsError.fault = err.$fault;
  sqsError.time = new Date();

  return sqsError;
}

function hasMessages(response: ReceiveMessageCommandOutput): boolean {
  return response.Messages && response.Messages.length > 0;
}

export interface ConsumerOptions {
  queueUrl?: string;
  attributeNames?: string[];
  messageAttributeNames?: string[];
  stopped?: boolean;
  batchSize?: number;
  concurrency?: number;
  bufferMessages?: boolean;
  visibilityTimeout?: number;
  waitTimeSeconds?: number;
  authenticationErrorTimeout?: number;
  pollingWaitTimeMs?: number;
  terminateVisibilityTimeout?: boolean;
  heartbeatInterval?: number;
  sqs?: SQSClient;
  region?: string;
  handleMessageTimeout?: number;
  handleMessage?(message: Message): Promise<void>;
  handleMessageBatch?(messages: Message[]): Promise<void>;
}

interface Events {
  'response_processed': [];
  'empty': [];
  'message_received': [Message];
  'message_processed': [Message];
  'error': [Error, void | Message | Message[]];
  'timeout_error': [Error, Message];
  'processing_error': [Error, Message];
  'stopped': [];
}

enum POLLING_STATUS {
  ACTIVE,
  WAITING,
  INACTIVE,
  READY
}

export class Consumer extends EventEmitter {
  private queueUrl: string;
  private handleMessage: (message: Message) => Promise<void>;
  private handleMessageBatch: (message: Message[]) => Promise<void>;
  private handleMessageTimeout: number;
  private attributeNames: string[];
  private messageAttributeNames: string[];
  private stopped: boolean;
  private batchSize: number;
  private concurrency: number;
  private bufferMessages: boolean;
  private visibilityTimeout: number;
  private waitTimeSeconds: number;
  private authenticationErrorTimeout: number;
  private pollingWaitTimeMs: number;
  private terminateVisibilityTimeout: boolean;
  private heartbeatInterval: number;
<<<<<<< HEAD
  private sqs: SQSClient;
=======
  private sqs: SQS;
  private workQueue: fastq.queueAsPromised;
  private pollingStatus: POLLING_STATUS;
>>>>>>> 43f64617

  constructor(options: ConsumerOptions) {
    super();
    assertOptions(options);
    this.queueUrl = options.queueUrl;
    this.handleMessage = options.handleMessage;
    this.handleMessageBatch = options.handleMessageBatch;
    this.handleMessageTimeout = options.handleMessageTimeout;
    this.attributeNames = options.attributeNames || [];
    this.messageAttributeNames = options.messageAttributeNames || [];
    this.stopped = true;
    this.batchSize = options.batchSize || 1;
    this.concurrency = options.concurrency || (this.handleMessageBatch ? 1 : this.batchSize);
    this.bufferMessages = options.bufferMessages ?? !!options.concurrency,
    this.visibilityTimeout = options.visibilityTimeout;
    this.terminateVisibilityTimeout = options.terminateVisibilityTimeout || false;
    this.heartbeatInterval = options.heartbeatInterval;
    this.waitTimeSeconds = options.waitTimeSeconds || 20;
    this.authenticationErrorTimeout = options.authenticationErrorTimeout || 10000;
    this.pollingWaitTimeMs = options.pollingWaitTimeMs || 0;
    this.pollingStatus = POLLING_STATUS.INACTIVE;
    this.workQueue = this.handleMessageBatch ?
      fastq.promise(this.executeBatchHandler.bind(this), this.concurrency) : fastq.promise(this.executeHandler.bind(this), this.concurrency);

    this.sqs = options.sqs || new SQSClient({
      region: options.region || process.env.AWS_REGION || 'eu-west-1'
    });

    autoBind(this);
  }

  emit<T extends keyof Events>(event: T, ...args: Events[T]) {
    return super.emit(event, ...args);
  }

  on<T extends keyof Events>(event: T, listener: (...args: Events[T]) => void): this {
    return super.on(event, listener);
  }

  once<T extends keyof Events>(event: T, listener: (...args: Events[T]) => void): this {
    return super.once(event, listener);
  }

  public get isRunning(): boolean {
    return !this.stopped;
  }

  public static create(options: ConsumerOptions): Consumer {
    return new Consumer(options);
  }

  public start(): void {
    if (this.stopped) {
      debug('Starting consumer');
      this.stopped = false;
      this.poll();
    }
  }

  public stop(): void {
    debug('Stopping consumer');
    this.stopped = true;
  }

  private async handleSqsResponse(response: ReceiveMessageCommandOutput): Promise<void> {
    debug('Received SQS response');
    debug(response);

    if (response) {
      if (hasMessages(response)) {
        if (this.handleMessageBatch) {

          // prefer handling messages in batch when available
          await this.processMessageBatch(response.Messages);
        } else {
          // handle messages in sequence to preserve ordering
          for (const message of response.Messages) {
            await this.processMessage(message);
          }
        }
        this.emit('response_processed');
      } else {
        this.emit('empty');
      }
    }
  }

  private async processMessage(message: Message): Promise<void> {
    this.emit('message_received', message);

    let heartbeat;
    try {
      if (this.heartbeatInterval) {
        heartbeat = this.startHeartbeat(async () => {
          return this.changeVisabilityTimeout(message, this.visibilityTimeout);
        });
      }
      debug('pushed');
      await this.workQueue.push(message);
      debug('done');
      await this.deleteMessage(message);
      this.emit('message_processed', message);
    } catch (err) {
      this.emitError(err, message);

      if (this.terminateVisibilityTimeout) {
        await this.changeVisabilityTimeout(message, 0);
      }
    } finally {
      clearInterval(heartbeat);
      this.queuePoll();
    }
  }

  private async receiveMessage(params: ReceiveMessageCommandInput): Promise<ReceiveMessageCommandOutput> {
    try {
      return await this.sqs.send(new ReceiveMessageCommand(params));
    } catch (err) {

      throw toSQSError(err, `SQS receive message failed: ${err.message}`);
    }
  }

  private async deleteMessage(message: Message): Promise<void> {
    debug('Deleting message %s', message.MessageId);

    const deleteParams: DeleteMessageCommandInput = {
      QueueUrl: this.queueUrl,
      ReceiptHandle: message.ReceiptHandle
    };

    try {
      await this.sqs.send(new DeleteMessageCommand(deleteParams));
    } catch (err) {
      throw toSQSError(err, `SQS delete message failed: ${err.message}`);
    }
  }

  private async executeHandler(message: Message): Promise<void> {
    let timeout;
    let pending;
    try {
      if (this.handleMessageTimeout) {
        [timeout, pending] = createTimeout(this.handleMessageTimeout);
        await Promise.race([
          this.handleMessage(message),
          pending
        ]);
      } else {
        await this.handleMessage(message);
      }
    } catch (err) {
      if (err instanceof TimeoutError) {
        err.message = `Message handler timed out after ${this.handleMessageTimeout}ms: Operation timed out.`;
      } else if (err instanceof Error) {
        err.message = `Unexpected message handler failure: ${err.message}`;
      }
      throw err;
    } finally {
      clearTimeout(timeout);
    }
  }

  private async changeVisabilityTimeout(message: Message, timeout: number): Promise<ChangeMessageVisibilityCommandOutput> {
    try {
      const input: ChangeMessageVisibilityCommandInput = {
        QueueUrl: this.queueUrl,
        ReceiptHandle: message.ReceiptHandle,
        VisibilityTimeout: timeout
      };
      return this.sqs.send(new ChangeMessageVisibilityCommand(input));
    } catch (err) {
      this.emit('error', err, message);
    }
  }

  private emitError(err: Error, message: Message): void {
    if (err.name === SQSError.name) {
      this.emit('error', err, message);
    } else if (err instanceof TimeoutError) {
      this.emit('timeout_error', err, message);
    } else {
      this.emit('processing_error', err, message);
    }
  }

  private poll(): void {
    if (this.stopped) {
      this.pollingStatus === POLLING_STATUS.INACTIVE;
      this.emit('stopped');
      return;
    }

    if (this.pollingStatus === POLLING_STATUS.ACTIVE) {
      debug('sqs polling already in progress');
      return;
    }

    if (!this.bufferMessages && (this.workQueue as any).running() > 0) {
      debug('work queue is not yet empty. not polling');
      this.pollingStatus = POLLING_STATUS.READY;
      return;
    }

    if (this.workQueue.length() > 0) {
      debug('unstarted work in queue. not polling');
      this.pollingStatus = POLLING_STATUS.READY;
      return;
    }

    if ((this.workQueue as any).running() >= this.concurrency) {
      debug('work queue at capacity, no need to poll');
      this.pollingStatus = POLLING_STATUS.READY;
      return;
    }

    this.pollingStatus = POLLING_STATUS.ACTIVE;
    debug('Polling for messages');
    const receiveParams: ReceiveMessageCommandInput = {
      QueueUrl: this.queueUrl,
      AttributeNames: this.attributeNames,
      MessageAttributeNames: this.messageAttributeNames,
      MaxNumberOfMessages: this.batchSize,
      WaitTimeSeconds: this.waitTimeSeconds,
      VisibilityTimeout: this.visibilityTimeout
    };

    let currentPollingTimeout = this.pollingWaitTimeMs;
    this.receiveMessage(receiveParams)
      .catch((err) => {
        this.emit('error', err);
        if (isConnectionError(err)) {
          debug('There was an authentication error. Pausing before retrying.');
          currentPollingTimeout = this.authenticationErrorTimeout;
        }
        return;
      })
      .then((message) => {
        this.queuePoll(currentPollingTimeout);
        if (message) return this.handleSqsResponse(message);
      })
      .catch((err) => {
        this.emit('error', err);
      }).finally(() => {
        if (this.pollingStatus === POLLING_STATUS.ACTIVE) {
          this.pollingStatus = POLLING_STATUS.INACTIVE;
        }
      });
  }

<<<<<<< HEAD
  private async processMessageBatch(messages: Message[]): Promise<void> {
=======
  private queuePoll(timeout?: number) {
    if (this.pollingStatus !== POLLING_STATUS.WAITING) {
      this.pollingStatus = POLLING_STATUS.WAITING;
      setTimeout(this.poll, timeout ?? this.pollingWaitTimeMs);
    }
  }

  private async processMessageBatch(messages: SQSMessage[]): Promise<void> {
>>>>>>> 43f64617
    messages.forEach((message) => {
      this.emit('message_received', message);
    });

    let heartbeat;
    try {
      if (this.heartbeatInterval) {
        heartbeat = this.startHeartbeat(async () => {
          return this.changeVisabilityTimeoutBatch(messages, this.visibilityTimeout);
        });
      }
      await this.workQueue.push(messages);
      await this.deleteMessageBatch(messages);
      messages.forEach((message) => {
        this.emit('message_processed', message);
      });
    } catch (err) {
      this.emit('error', err, messages);

      if (this.terminateVisibilityTimeout) {
        await this.changeVisabilityTimeoutBatch(messages, 0);
      }
    } finally {
      clearInterval(heartbeat);
      this.queuePoll();
    }
  }

  private async deleteMessageBatch(messages: Message[]): Promise<void> {
    debug('Deleting messages %s', messages.map((msg) => msg.MessageId).join(' ,'));

    const deleteParams: DeleteMessageBatchCommandInput = {
      QueueUrl: this.queueUrl,
      Entries: messages.map((message) => ({
        Id: message.MessageId,
        ReceiptHandle: message.ReceiptHandle
      }))
    };

    try {
      await this.sqs.send(new DeleteMessageBatchCommand(deleteParams));
    } catch (err) {
      throw toSQSError(err, `SQS delete message failed: ${err.message}`);
    }
  }

  private async executeBatchHandler(messages: Message[]): Promise<void> {
    try {
      await this.handleMessageBatch(messages);
    } catch (err) {
      err.message = `Unexpected message handler failure: ${err.message}`;
      throw err;
    }
  }

  private async changeVisabilityTimeoutBatch(messages: Message[], timeout: number): Promise<ChangeMessageVisibilityBatchCommandOutput> {
    const params: ChangeMessageVisibilityBatchCommandInput = {
      QueueUrl: this.queueUrl,
      Entries: messages.map((message) => ({
        Id: message.MessageId,
        ReceiptHandle: message.ReceiptHandle,
        VisibilityTimeout: timeout
      }))
    };
    try {
      return this.sqs.send(new ChangeMessageVisibilityBatchCommand(params));
    } catch (err) {
      this.emit('error', err, messages);
    }
  }

  private startHeartbeat(heartbeatFn: () => void): NodeJS.Timeout {
    return setInterval(() => {
      heartbeatFn();
    }, this.heartbeatInterval * 1000);
  }
}<|MERGE_RESOLUTION|>--- conflicted
+++ resolved
@@ -1,4 +1,3 @@
-<<<<<<< HEAD
 import {
   SQSClient,
   Message,
@@ -18,12 +17,6 @@
 } from '@aws-sdk/client-sqs';
 import { SdkError } from '@aws-sdk/smithy-client';
 import * as Debug from 'debug';
-=======
-import { AWSError } from 'aws-sdk';
-import SQS from 'aws-sdk/clients/sqs';
-import { PromiseResult } from 'aws-sdk/lib/request';
-import Debug from 'debug';
->>>>>>> 43f64617
 import { EventEmitter } from 'events';
 import { autoBind } from './bind';
 import { SQSError, TimeoutError } from './errors';
@@ -148,13 +141,7 @@
   private pollingWaitTimeMs: number;
   private terminateVisibilityTimeout: boolean;
   private heartbeatInterval: number;
-<<<<<<< HEAD
   private sqs: SQSClient;
-=======
-  private sqs: SQS;
-  private workQueue: fastq.queueAsPromised;
-  private pollingStatus: POLLING_STATUS;
->>>>>>> 43f64617
 
   constructor(options: ConsumerOptions) {
     super();
@@ -405,18 +392,7 @@
       });
   }
 
-<<<<<<< HEAD
   private async processMessageBatch(messages: Message[]): Promise<void> {
-=======
-  private queuePoll(timeout?: number) {
-    if (this.pollingStatus !== POLLING_STATUS.WAITING) {
-      this.pollingStatus = POLLING_STATUS.WAITING;
-      setTimeout(this.poll, timeout ?? this.pollingWaitTimeMs);
-    }
-  }
-
-  private async processMessageBatch(messages: SQSMessage[]): Promise<void> {
->>>>>>> 43f64617
     messages.forEach((message) => {
       this.emit('message_received', message);
     });
