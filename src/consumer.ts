--- conflicted
+++ resolved
@@ -17,16 +17,10 @@
   QueueAttributeName,
 } from "@aws-sdk/client-sqs";
 
-<<<<<<< HEAD
-import { ConsumerOptions, StopOptions, UpdatableOptions } from './types';
-import { POLLING_STATUS } from './constants';
-import { TypedEventEmitter } from './emitter';
-import { autoBind } from './bind';
-=======
 import { ConsumerOptions, StopOptions, UpdatableOptions } from "./types.js";
+import { POLLING_STATUS } from "./constants.js";
 import { TypedEventEmitter } from "./emitter.js";
 import { autoBind } from "./bind.js";
->>>>>>> 0b0dfb6c
 import {
   SQSError,
   TimeoutError,
@@ -199,11 +193,8 @@
     return {
       isRunning: !this.stopped,
       isPolling: this.isPolling,
-<<<<<<< HEAD
       pollingStatus: this.pollingStatus,
-      concurrentExecutions: this.concurrentExecutions
-=======
->>>>>>> 0b0dfb6c
+      concurrentExecutions: this.concurrentExecutions,
     };
   }
 
@@ -260,15 +251,10 @@
    */
   private poll(): void {
     if (this.stopped) {
-<<<<<<< HEAD
       this.pollingStatus = POLLING_STATUS.INACTIVE;
-      logger.debug('cancelling_poll', {
-        detail: 'Poll was called while consumer was stopped, cancelling poll...'
-=======
       logger.debug("cancelling_poll", {
         detail:
           "Poll was called while consumer was stopped, cancelling poll...",
->>>>>>> 0b0dfb6c
       });
       return;
     }
@@ -282,16 +268,16 @@
     const isConcurrencyReached = this.concurrentExecutions >= this.concurrency;
 
     if (isConcurrencyReached) {
-      logger.debug('reached_concurrency_limit', {
+      logger.debug("reached_concurrency_limit", {
         detail:
-          'The concurrency limit has been reached. Pausing before retrying.'
+          "The concurrency limit has been reached. Pausing before retrying.",
       });
       this.pollingStatus = POLLING_STATUS.READY;
       this.queuePoll(currentPollingTimeout);
       return;
     }
 
-    logger.debug('polling');
+    logger.debug("polling");
     this.pollingStatus = POLLING_STATUS.ACTIVE;
 
     this.receiveMessage({
@@ -374,13 +360,9 @@
         await Promise.all(response.Messages.map(this.processMessage));
       }
 
-<<<<<<< HEAD
       this.concurrentExecutions -= 1;
 
-      this.emit('response_processed');
-=======
       this.emit("response_processed");
->>>>>>> 0b0dfb6c
     } else if (response) {
       this.emit("empty");
     }
