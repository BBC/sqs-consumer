--- conflicted
+++ resolved
@@ -156,14 +156,8 @@
   }
 
   /**
-<<<<<<< HEAD
-   * Returns the current polling state of the consumer: `true` if it is
-   * actively polling, `false` if it is not.
-   * @deprecated Use getStatus instead, will be removed in v10
-=======
    * Wait for final poll and in flight messages to complete.
    * @private
->>>>>>> bed4dc63
    */
   private waitForPollingToComplete(): void {
     if (!this.isPolling || !(this.pollingCompleteWaitTimeMs > 0)) {
@@ -186,30 +180,18 @@
 
   /**
    * Returns the current status of the consumer.
-   * This includes whether it is running or currently polling.
+   * This includes whether it is running or currently polling as well as the current
+   * number of concurrent executions and polling status.
    */
   public get status(): {
     isRunning: boolean;
     isPolling: boolean;
-  } {
-    return {
-      isRunning: !this.stopped,
-      isPolling: this.isPolling
-    };
-  }
-
-  /**
-   * Returns the current status of the consumer, including whether it is
-   * actively running, the current polling status, and the number of
-   * concurrent executions.
-   */
-  public get getStatus(): {
-    isRunning: boolean;
     pollingStatus: POLLING_STATUS;
     concurrentExecutions: number;
   } {
     return {
-      isRunning: this.isRunning,
+      isRunning: !this.stopped,
+      isPolling: this.isPolling,
       pollingStatus: this.pollingStatus,
       concurrentExecutions: this.concurrentExecutions
     };
@@ -275,6 +257,10 @@
       return;
     }
 
+    logger.debug('polling');
+
+    this.isPolling = true;
+
     let currentPollingTimeout = this.pollingWaitTimeMs;
 
     const isConcurrencyReached = this.concurrentExecutions >= this.concurrency;
@@ -292,12 +278,6 @@
     logger.debug('polling');
     this.pollingStatus = POLLING_STATUS.ACTIVE;
 
-<<<<<<< HEAD
-=======
-    this.isPolling = true;
-
-    let currentPollingTimeout = this.pollingWaitTimeMs;
->>>>>>> bed4dc63
     this.receiveMessage({
       QueueUrl: this.queueUrl,
       AttributeNames: this.attributeNames,
@@ -329,13 +309,10 @@
         this.emitError(err);
       })
       .finally(() => {
-<<<<<<< HEAD
         if (this.pollingStatus === POLLING_STATUS.ACTIVE) {
           this.pollingStatus = POLLING_STATUS.INACTIVE;
         }
-=======
         this.isPolling = false;
->>>>>>> bed4dc63
       });
   }
 
@@ -373,22 +350,16 @@
     response: ReceiveMessageCommandOutput
   ): Promise<void> {
     if (hasMessages(response)) {
-<<<<<<< HEAD
       this.concurrentExecutions += 1;
 
-=======
->>>>>>> bed4dc63
       if (this.handleMessageBatch) {
         await this.processMessageBatch(response.Messages);
       } else {
         await Promise.all(response.Messages.map(this.processMessage));
       }
 
-<<<<<<< HEAD
       this.concurrentExecutions -= 1;
 
-=======
->>>>>>> bed4dc63
       this.emit('response_processed');
     } else if (response) {
       this.emit('empty');
