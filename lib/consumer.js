--- conflicted
+++ resolved
@@ -228,19 +228,13 @@
     let timeout;
     let pending;
     try {
-<<<<<<< HEAD
       message.finishedProcessing = false;
       message.visibilityTimeout = this.visibilityTimeout;
       if (this.extendVisibilityTimeout) {
         const boundExtendTimeout = this.extendTimeout.bind(this, message);
         boundExtendTimeout();
       }
-      await this.handleMessage(message);
-      message.finishedProcessing = true;
-    } catch (err) {
-      err.message = `Unexpected message handler failure: ${err.message}`;
-      message.finishedProcessing = true;
-=======
+
       if (this.handleMessageTimeout) {
         [timeout, pending] = createTimeout(this.handleMessageTimeout);
         await Promise.race([
@@ -253,10 +247,11 @@
     } catch (err) {
       if (err instanceof TimeoutError) {
         err.message = `Message handler timed out after ${this.handleMessageTimeout}ms: ${err.message}`;
+        message.finishedProcessing = true;
       } else {
         err.message = `Unexpected message handler failure: ${err.message}`;
-      }
->>>>>>> 080523f8
+        message.finishedProcessing = true;
+      }
       throw err;
     } finally {
       clearTimeout(timeout);
