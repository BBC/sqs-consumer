{
  "compilerOptions": {
    "lib": ["ES2021"],
    "target": "ES2021",
    "module": "Node16",
    "moduleResolution": "Node16",
<<<<<<< HEAD
    "outDir": "dist",
=======
    "noEmit": true,
>>>>>>> 0b0dfb6c
    "sourceMap": false,
    "allowJs": false,
    "noUnusedLocals": true,
    "declaration": true,
    "declarationDir": "dist/types"
  },
  "include": ["src/**/*"],
  "exclude": ["node_modules", "dist"]
}<|MERGE_RESOLUTION|>--- conflicted
+++ resolved
@@ -4,11 +4,7 @@
     "target": "ES2021",
     "module": "Node16",
     "moduleResolution": "Node16",
-<<<<<<< HEAD
-    "outDir": "dist",
-=======
     "noEmit": true,
->>>>>>> 0b0dfb6c
     "sourceMap": false,
     "allowJs": false,
     "noUnusedLocals": true,
