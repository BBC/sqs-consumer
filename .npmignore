--- conflicted
+++ resolved
@@ -2,8 +2,5 @@
 coverage
 *.log
 .vscode
-<<<<<<< HEAD
 examples
-=======
-test
->>>>>>> 46b1c336
+test