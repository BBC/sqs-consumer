{
  "name": "sqs-consumer",
  "version": "5.4.0",
  "description": "Build SQS-based Node applications without the boilerplate",
  "main": "dist/index.js",
  "types": "dist/index.d.ts",
  "scripts": {
    "build": "npm run clean && tsc",
    "watch": "tsc --watch",
    "clean": "rm -fr dist/*",
    "prepublish": "npm run build",
    "pretest": "npm run build",
    "test": "mocha --recursive --full-trace --exit",
    "lint": "eslint . --ext .ts",
    "lint:fix": "eslint . --fix",
    "coverage": "nyc mocha && nyc report --reporter=html && nyc report --reporter=json-summary",
    "lcov": "nyc mocha && nyc report --reporter=lcov",
    "posttest": "npm run lint"
  },
  "repository": {
    "type": "git",
    "url": "https://github.com/BBC/sqs-consumer.git"
  },
  "bugs": {
    "url": "https://github.com/BBC/sqs-consumer/issues"
  },
  "homepage": "https://github.com/BBC/sqs-consumer",
  "keywords": [
    "sqs",
    "queue",
    "consumer"
  ],
  "license": "Apache-2.0",
  "devDependencies": {
    "@types/chai": "^4.2.11",
    "@types/debug": "^4.1.5",
    "@types/mocha": "^7.0.2",
    "@types/node": "^14.0.13",
    "@types/sinon": "^9.0.4",
    "@types/typescript": "^2.0.0",
    "chai": "^4.2.0",
    "codeclimate-test-reporter": "^0.5.1",
<<<<<<< HEAD
    "mocha": "^5.2.0",
    "nyc": "^14.1.1",
    "p-event": "^2.1.0",
    "sinon": "^7.2.2",
    "ts-node": "^3.3.0",
    "tslint": "^5.17.0",
    "tslint-config-airbnb": "^5.3.1",
    "tslint-microsoft-contrib": "^5.0.3",
    "typescript": "^2.6.1",
    "aws-sdk": "^2.568.0"
  },
  "dependencies": {
=======
    "eslint": "^7.2.0",
    "eslint-config-iplayer-ts": "^2.0.0",
    "mocha": "^8.0.1",
    "nyc": "^15.1.0",
    "p-event": "^4.2.0",
    "sinon": "^9.0.2",
    "ts-node": "^8.10.2",
    "tslint-config-airbnb": "^5.11.2",
    "tslint-microsoft-contrib": "^6.2.0",
    "typescript": "^3.9.5"
  },
  "dependencies": {
    "aws-sdk": "^2.699.0",
>>>>>>> 19f170bc
    "debug": "^4.1.1"
  },
  "peerDependencies": {
    "aws-sdk": "^2.568.0"
  },
  "nyc": {
    "include": [
      "src/**/*.ts"
    ],
    "extension": [
      ".ts"
    ],
    "require": [
      "ts-node/register"
    ],
    "sourceMap": true,
    "instrument": true
  },
  "eslintConfig": {
    "extends": "iplayer-ts",
    "parserOptions": {
      "ecmaVersion": 2017,
      "sourceType": "module"
    }
  },
  "mocha": {
    "spec": "test/**/**/*.ts",
    "require": "ts-node/register"
  }
}<|MERGE_RESOLUTION|>--- conflicted
+++ resolved
@@ -40,20 +40,6 @@
     "@types/typescript": "^2.0.0",
     "chai": "^4.2.0",
     "codeclimate-test-reporter": "^0.5.1",
-<<<<<<< HEAD
-    "mocha": "^5.2.0",
-    "nyc": "^14.1.1",
-    "p-event": "^2.1.0",
-    "sinon": "^7.2.2",
-    "ts-node": "^3.3.0",
-    "tslint": "^5.17.0",
-    "tslint-config-airbnb": "^5.3.1",
-    "tslint-microsoft-contrib": "^5.0.3",
-    "typescript": "^2.6.1",
-    "aws-sdk": "^2.568.0"
-  },
-  "dependencies": {
-=======
     "eslint": "^7.2.0",
     "eslint-config-iplayer-ts": "^2.0.0",
     "mocha": "^8.0.1",
@@ -63,15 +49,14 @@
     "ts-node": "^8.10.2",
     "tslint-config-airbnb": "^5.11.2",
     "tslint-microsoft-contrib": "^6.2.0",
-    "typescript": "^3.9.5"
+    "typescript": "^3.9.5",
+    "aws-sdk": "^2.699.0"
   },
   "dependencies": {
-    "aws-sdk": "^2.699.0",
->>>>>>> 19f170bc
     "debug": "^4.1.1"
   },
   "peerDependencies": {
-    "aws-sdk": "^2.568.0"
+    "aws-sdk": "^2.699.0"
   },
   "nyc": {
     "include": [
